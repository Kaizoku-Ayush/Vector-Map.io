--- conflicted
+++ resolved
@@ -1,98 +1,2 @@
-<<<<<<< HEAD
+
 To be written
-=======
-# Vector-Map.io
-For NTCC Work
-# Dataset Link- https://www.kaggle.com/datasets/sagar100rathod/inria-aerial-image-labeling-dataset
-
-
-6-Week Roadmap for Automated Vector Map Creation
-
-Week 1: Learning the Fundamentals ✅
-* Days 1-2: Introduction to GIS and Remote Sensing ✅
-   * Install QGIS (free and open-source GIS software) ✅
-   * Learn basic QGIS operations and interface ✅
-   * Understand different types of satellite imagery and DEM data ✅
-* Days 3-5: Python Basics for Geospatial Analysis ✅
-   * Install Anaconda (includes Python and useful libraries) ✅
-   * Learn/review Python fundamentals ✅
-   * Introduction to geospatial Python libraries: Geopandas, Rasterio, Shapely ✅
-* Weekend: Set up your development environment completely ✅
-
-Week 2: Data Acquisition and Preparation ✅
-* Days 1-2: Source free satellite imagery ✅
-   * Sentinel-2 (10m resolution, free from ESA) ✅
-   * USGS Earth Explorer (Landsat data) ✅
-   * NASA SRTM for DEM data ✅
-* Days 3-5: Data preprocessing techniques ✅
-   * Georeferencing ✅
-   * Radiometric correction ✅
-   * Image enhancement ✅
-   * Practice using GDAL/OGR command-line utilities ✅
-
-Week 3: Deep Learning Fundamentals for Remote Sensing ✅
-* Days 1-2: Deep Learning Environment Setup ✅
-  * Install PyTorch (free, well-documented for segmentation) ✅
-  * Alternative: TensorFlow/Keras setup ✅
-  * Install segmentation-models-pytorch (open-source library) ✅
-  * GPU setup if available (CUDA/ROCm) ✅
-* Days 3-5: Semantic Segmentation Basics ✅
-  * Understand U-Net, U-Net++, and U-Net3+ architectures ✅
-  * Implement basic U-Net using PyTorch ✅
-  * Train on Inria dataset for building extraction ✅
-  * Evaluation metrics: IoU, F1-score, precision, recall ✅
-
-Week 4: Multi-Class Feature Extraction
-* Days 1-2: Building Detection Refinement
-  * Fine-tune pre-trained models on Inria dataset
-  * Experiment with different architectures (DeepLabV3+, FPN)
-  * Post-processing: morphological operations, polygon simplification
-* Days 3-5: Extending to Multiple Features
-  * Bridges: Use OSM data + satellite imagery for training samples
-  * Metro/Railway tracks: Leverage SpaceNet datasets (free)
-  * Multi-class segmentation approach
-Create custom dataset combining different feature types
-
-Week 5: Advanced Deep Learning and Height Estimation
-* Days 1-2: Height Information Integration
-  * Fusion techniques for DEM + RGB imagery
-  * Shadow analysis for height estimation
-  * Stereo imagery processing using OpenCV (free)
-* Days 3-5: Large-Scale Processing
-  * Tiling strategies for 500km x 500km areas
-  * Memory-efficient inference techniques
-  * Distributed processing using Dask (open-source)
-  * Scene mosaicking and seamless integration
-
-Week 6: Vector Conversion and Pipeline Integration
-* Days 1-2: Segmentation to Vector Conversion
-  * Convert segmentation masks to polygons using OpenCV
-  * Topology correction using Shapely
-  * Polygon simplification and smoothing
-* Days 3-4: Complete Pipeline Integration
-  * End-to-end automated pipeline
-  * Quality assessment and validation
-  * Performance optimization for large datasets
-* Day 5: Documentation and Deployment
-  * Code documentation and README
-  * Docker containerization (optional)
-  * Prepare demonstration with extracted features
-
-Open Source Tools and Resources Used
-
-Core Libraries (All Free)
-* PyTorch/TensorFlow: Deep learning frameworks
-* segmentation-models-pytorch: Pre-trained segmentation models
-* OpenCV: Computer vision operations
-* GDAL/Rasterio: Geospatial data processing
-* Geopandas/Shapely: Vector data manipulation
-* Scikit-image: Image processing
-* Dask: Parallel computing
-
-Free Satellite Imagery Sources
-
-* Sentinel-2: 10m resolution, ESA
-* Landsat: 30m resolution, USGS
-* Maxar Open Data Program: High-resolution disaster imagery
-* NASA SRTM: DEM data
->>>>>>> d84cd87c
